--- conflicted
+++ resolved
@@ -13,12 +13,4 @@
 testpaths = src/tests
 norecursedirs = .git
 
-<<<<<<< HEAD
-[bumpversion]
-current_version = 0.9.9
-commit = True
-tag = True
-
-=======
->>>>>>> e3c84ba8
 [bumpversion:file:setup.py]